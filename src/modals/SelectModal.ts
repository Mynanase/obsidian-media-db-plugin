--- conflicted
+++ resolved
@@ -79,13 +79,8 @@
 	async onOpen() {
 		const {contentEl, titleEl} = this;
 
-<<<<<<< HEAD
 		titleEl.createEl('h2', {text: this.title});
-=======
 		contentEl.addClass('media-db-plugin-select-modal');
-
-		contentEl.createEl('h2', {text: this.title});
->>>>>>> f52dc196
 		contentEl.createEl('p', {text: this.description});
 
 		this.elementWrapper = contentEl.createDiv({cls: 'media-db-plugin-select-wrapper'});
